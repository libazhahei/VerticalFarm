--- conflicted
+++ resolved
@@ -1,8 +1,5 @@
 // src/pages/DashboardPage.jsx
 import React, { useEffect, useState } from 'react';
-<<<<<<< HEAD
-import { Box, CssBaseline, Typography, Grid, Toolbar, ThemeProvider, Button, Paper } from '@mui/material';
-=======
 import {
   Box,
   CssBaseline,
@@ -24,7 +21,6 @@
   Timeline as StageIcon,
   AccessTime as TimeIcon
 } from '@mui/icons-material';
->>>>>>> 86dc7189
 import Sidebar from '../components/SideBar';
 import OverviewSection from '../components/OverviewSection';
 import HistoricalTrends from '../components/HistoricalTrends';
@@ -33,10 +29,6 @@
 import ManualControl from '../components/ManualControl';
 import PlantInfoDialog from '../components/PlantInfoDialog';
 import theme from '../theme';
-<<<<<<< HEAD
-import PlantInfoDialog from '../components/PlantInfoDialog';
-=======
->>>>>>> 86dc7189
 
 const fakeData = {
   timestamp: '2025-07-16T10:00:00Z',
@@ -82,15 +74,11 @@
   const [boards, setBoards] = useState([]);
   const [timestamp, setTimestamp] = useState('');
   const [plantDialogOpen, setPlantDialogOpen] = useState(false);
-<<<<<<< HEAD
-  const [plantInfo, setPlantInfo] = useState(null);
-=======
   const [plantInfo, setPlantInfo] = useState({
     name: 'Lettuce',
     stage: 'Vegetative',
     remark: 'Slightly yellow leaves – monitoring closely.'
   });
->>>>>>> 86dc7189
 
   useEffect(() => {
     setTimestamp(fakeData.timestamp);
@@ -126,38 +114,6 @@
           }}
         >
           <Toolbar />
-<<<<<<< HEAD
-          <Box display="flex" alignItems="center" justifyContent="space-between" mb={1}>
-            <Typography variant="h4" gutterBottom>
-              System Overview
-            </Typography>
-            <Box display="flex" alignItems="center" gap={2}>
-              <Button
-                variant="outlined"
-                size="small"
-                sx={{ ml: 2 }}
-                onClick={() => setPlantDialogOpen(true)}
-              >
-                Record Plant Information
-              </Button>
-              {plantInfo && (
-                <Paper elevation={0} sx={{ p: 1, bgcolor: 'background.paper', minWidth: 180 }}>
-                  <Typography variant="caption" color="text.secondary">current plant</Typography>
-                  <Typography variant="body2" noWrap>
-                    {plantInfo.name || '-'} / {plantInfo.stage || '-'}
-                  </Typography>
-                  <Typography variant="body2" color="text.primary" noWrap>
-                    {plantInfo.remark || '-'}
-                  </Typography>
-                </Paper>
-              )}
-            </Box>
-          </Box>
-          {timestamp && (
-            <Typography variant="caption">Last updated: {timestamp}</Typography>
-          )}
-=======
->>>>>>> 86dc7189
 
           {/* ENHANCED HEADER */}
           <Box display="flex" alignItems="stretch" justifyContent="space-between" mb={3} gap={3}>
@@ -316,9 +272,6 @@
           </Grid>
         </Box>
       </Box>
-<<<<<<< HEAD
-      <PlantInfoDialog open={plantDialogOpen} onClose={() => setPlantDialogOpen(false)} />
-=======
 
       <PlantInfoDialog
         open={plantDialogOpen}
@@ -326,7 +279,6 @@
         onClose={() => setPlantDialogOpen(false)}
         onSave={newInfo => setPlantInfo(newInfo)}
       />
->>>>>>> 86dc7189
     </ThemeProvider>
   );
 }