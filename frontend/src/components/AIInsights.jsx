// src/components/AIInsights.jsx
import React, { useState, useEffect } from 'react';
import { Box, Typography, Chip, Card, Divider, Grid } from '@mui/material';
import { styled } from '@mui/material/styles';
// import { sendRequest } from '../Request';  // ← keep this for when your API is ready

const GlassCard = styled(Card)(({ theme }) => ({
  background: theme.palette.background.paper,
  border: '1px solid rgba(0,0,0,0.12)',
  boxShadow: '0 4px 12px rgba(0,0,0,0.05)',
  borderRadius: theme.shape.borderRadius,
  transition: 'transform 0.2s',
  '&:hover': { transform: 'scale(1.02)' }
}));

export default function AIInsights () {
  const [insight, setInsight] = useState(null);
  //   const [error, setError] = useState(null);

  useEffect(() => {
    // Real API call (commented until backend is ready):
    // const fetchInsights = async () => {
    //   try {
    //     const data = await sendRequest('api/ai/short/insights', 'GET');
    //     // normalize fields, split action_priority, etc...
    //     setInsight(processedData);
    //   } catch (err) {
    //     setError(err.message);
    //   }
    // };
    // fetchInsights();
<<<<<<< HEAD
    setInsight({
      summary: 'Reduce humidity to <70%, sacrifice: 10% photosynthetic efficiency',
      reasoning: 'Transpiration accelerates, high humidity and heat can cause diseases, root oxygen consumption ↑ ↔ photosynthesis ↑, possible heat from LED strips',
      risk_level: 'high',
      control_priority: 'Avoid disease risk & prevent heat damage',
      action_priority: ['Fan to 100% for strong ventilation', 'Slightly lower LED to 9,000 Lux'],
=======

    // —— Fake data for development ——
    const fake = {
      summary: 'Lower humidity <70% with 10% loss in efficiency.',
      reasoning: 'Faster transpiration reduces disease but raises root O₂ demand; LEDs add heat.',
      risk_level: 'high',
      control_priority: 'Prevent disease & avoid heat stress',
      action_priority: [
        'Set fan to 80% for better airflow',
        'Reduce LED to 9,000 Lux'
      ],
>>>>>>> 86dc7189
      suggestion_time: new Date().toISOString()
    });
  }, []);

  if (!insight) {
    return (
      <GlassCard elevation={1} sx={{ p: 2, textAlign: 'center' }}>
        <Typography>Loading AI insights…</Typography>
      </GlassCard>
    );
  }
  //   if (!insight && !error) {
  //     return (
  //       <GlassCard elevation={1} sx={{ p: 2, textAlign: 'center' }}>
  //         <Typography>Loading AI insights…</Typography>
  //       </GlassCard>
  //     );
  //   }
  //   if (error) {
  //     return (
  //       <GlassCard elevation={1} sx={{ p: 2, textAlign: 'center' }}>
  //         <Typography color="error">Error: {error}</Typography>
  //       </GlassCard>
  //     );
  //   }

  return (
    <GlassCard elevation={1} sx={{ p: 2 }}>
      <Typography variant="h6" gutterBottom>
        AI Insights
      </Typography>
      <Divider sx={{ mb: 2 }} />
      <Grid container spacing={2}>
        <Grid item xs={12}>
          <Typography variant="subtitle2" color="text.secondary">
            Summary
          </Typography>
          <Typography variant="body1">{insight.summary}</Typography>
        </Grid>
        <Grid item xs={12}>
          <Typography variant="subtitle2" color="text.secondary">
            Reasoning
          </Typography>
          <Typography variant="body1">{insight.reasoning}</Typography>
        </Grid>
        <Grid item xs={12} sm={6}>
          <Typography variant="subtitle2" color="text.secondary">
            Risk Level
          </Typography>
          <Chip
            label={insight.risk_level.toUpperCase()}
            color={insight.risk_level === 'high' ? 'secondary' : 'default'}
            sx={{ fontWeight: 'bold', mt: 0.5 }}
          />
        </Grid>
        <Grid item xs={12} sm={6}>
          <Typography variant="subtitle2" color="text.secondary">
            Control Priority
          </Typography>
          <Typography variant="body1" sx={{ mt: 0.5 }}>
            {insight.control_priority}
          </Typography>
        </Grid>
        <Grid item xs={12}>
          <Typography variant="subtitle2" color="text.secondary">
            Action Priority
          </Typography>
          <Box component="ul" sx={{ pl: 2, mt: 0.5 }}>
            {insight.action_priority.map((act, i) => (
              <li key={i}>
                <Typography variant="body2">{act}</Typography>
              </li>
            ))}
          </Box>
        </Grid>
      </Grid>
      <Divider sx={{ my: 2 }} />
      <Typography variant="caption" color="text.secondary">
        Suggested at: {new Date(insight.suggestion_time).toLocaleString()}
      </Typography>
    </GlassCard>
  );
}<|MERGE_RESOLUTION|>--- conflicted
+++ resolved
@@ -18,28 +18,8 @@
   //   const [error, setError] = useState(null);
 
   useEffect(() => {
-    // Real API call (commented until backend is ready):
-    // const fetchInsights = async () => {
-    //   try {
-    //     const data = await sendRequest('api/ai/short/insights', 'GET');
-    //     // normalize fields, split action_priority, etc...
-    //     setInsight(processedData);
-    //   } catch (err) {
-    //     setError(err.message);
-    //   }
-    // };
-    // fetchInsights();
-<<<<<<< HEAD
+    // —— Fake data for development ——
     setInsight({
-      summary: 'Reduce humidity to <70%, sacrifice: 10% photosynthetic efficiency',
-      reasoning: 'Transpiration accelerates, high humidity and heat can cause diseases, root oxygen consumption ↑ ↔ photosynthesis ↑, possible heat from LED strips',
-      risk_level: 'high',
-      control_priority: 'Avoid disease risk & prevent heat damage',
-      action_priority: ['Fan to 100% for strong ventilation', 'Slightly lower LED to 9,000 Lux'],
-=======
-
-    // —— Fake data for development ——
-    const fake = {
       summary: 'Lower humidity <70% with 10% loss in efficiency.',
       reasoning: 'Faster transpiration reduces disease but raises root O₂ demand; LEDs add heat.',
       risk_level: 'high',
@@ -48,7 +28,6 @@
         'Set fan to 80% for better airflow',
         'Reduce LED to 9,000 Lux'
       ],
->>>>>>> 86dc7189
       suggestion_time: new Date().toISOString()
     });
   }, []);
