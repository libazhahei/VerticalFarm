--- conflicted
+++ resolved
@@ -43,16 +43,10 @@
 
     // Fake data for layout
     setDevices([
-<<<<<<< HEAD
-      { board_id: 1, status: 'online', last_seen: '10:45 AM', uuid: 'A1B2-C3D4-E5F6' },
-      { board_id: 2, status: 'offline', last_seen: '10:35 AM', uuid: 'B2C3-D4E5-F6A1' },
-      { board_id: 3, status: 'online', last_seen: '10:50 AM', uuid: 'C3D4-E5F6-A1B2' }
-=======
       { board_id: 1, status: 'online', last_seen: '10:45 AM', ip: '192.160.1.10' },
       { board_id: 2, status: 'offline', last_seen: '10:35 AM', ip: '192.18.1.5' },
       { board_id: 3, status: 'online', last_seen: '10:50 AM', ip: '192.10.2.7' },
       { board_id: 4, status: 'online', last_seen: '11:50 AM', ip: '192.10.2.7' }
->>>>>>> 86dc7189
     ]);
   }, []);
 
